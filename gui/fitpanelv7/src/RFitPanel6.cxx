--- conflicted
+++ resolved
@@ -29,10 +29,7 @@
 #include "TBufferJSON.h"
 #include "TMath.h"
 #include "Math/Minimizer.h"
-<<<<<<< HEAD
 #include "TColor.h"
-=======
->>>>>>> 72566019
 #include <sstream>
 #include <iostream>
 #include <iomanip>
@@ -383,7 +380,6 @@
 void ROOT::Experimental::RFitPanel6::DrawContour(const std::string &model)
 {
   static TGraph * graph = 0;
-<<<<<<< HEAD
   int colorC[3];
   std::string options;
   TBackCompFitter *fFitter = 0;
@@ -392,12 +388,7 @@
     colorC[i] = std::stoi(obj->fColorContour[i]);
   }
   TColor *color = new TColor(1234, colorC[0], colorC[1], colorC[2]);
-  
-=======
-  std::string options;
-  TBackCompFitter *fFitter = 0;
-  auto obj = TBufferJSON::FromJSON<ROOT::Experimental::RFitPanelModel6>(model);
->>>>>>> 72566019
+ 
 
   if(!(obj->fContourImpose)) {
     if(graph){
@@ -415,7 +406,6 @@
     return;
   }
 
-<<<<<<< HEAD
 
   //fFitter->Contour(obj->fContourPar1, obj->fContourPar2, graph, obj->fConfLevel);
   //graph->GetXaxis()->SetTitle( fFitter->GetParName(obj->fContourPar1) );
@@ -423,15 +413,6 @@
   //graph->Draw( options.c_str() );
   gPad->Update();
 
-=======
-  fFitter->Contour(obj->fContourPar1, obj->fContourPar2, graph, obj->fConfLevel);
-  graph->GetXaxis()->SetTitle( fFitter->GetParName(obj->fContourPar1) );
-  graph->GetYaxis()->SetTitle( fFitter->GetParName(obj->fContourPar2) );
-  graph->Draw( options.c_str() );
-  gPad->Update();
-
-
->>>>>>> 72566019
  //printf("Points %d Contour1 %d Contour2 %d ConfLevel %f\n", obj->fContourPoints, obj->fContourPar1, obj->fContourPar2, obj->fConfLevel);
 }
 
@@ -441,35 +422,19 @@
   auto obj = TBufferJSON::FromJSON<ROOT::Experimental::RFitPanelModel6>(model);
   static TGraph * graph = 0;
   TBackCompFitter *fFitter = 0;
-<<<<<<< HEAD
-
-=======
->>>>>>> 72566019
   if(graph){
     delete graph;
   }
   graph = new TGraph(static_cast<int>(obj->fScanPoints));
-<<<<<<< HEAD
-  //fFitter->Scan(obj->fScanPar, graph, obj->fScanMin, obj->fScanMax);
-
-  graph->SetLineColor(kBlue);
-  graph->SetLineWidth(2);
- // graph->GetXaxis()->SetTitle(fFitter->GetParName(obj->fScanPar)); ///???????????
-=======
   fFitter->Scan(obj->fScanPar, graph, obj->fScanMin, obj->fScanMax);
 
   graph->SetLineColor(kBlue);
   graph->SetLineWidth(2);
   graph->GetXaxis()->SetTitle(fFitter->GetParName(obj->fScanPar)); ///???????????
->>>>>>> 72566019
   graph->GetYaxis()->SetTitle("FCN");
   graph->Draw("APL");
   gPad->Update();
 
-<<<<<<< HEAD
-
-=======
->>>>>>> 72566019
   //printf("SCAN Points %d, Par %d, Min %d, Max %d\n", obj->fScanPoints, obj->fScanPar, obj->fScanMin, obj->fScanMax);
 }
 
